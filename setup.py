--- conflicted
+++ resolved
@@ -19,11 +19,7 @@
 history = open("CHANGES.rst").read()
 
 tests_require = [
-<<<<<<< HEAD
     "pytest-reana>=0.8.0a2,<0.9.0",
-=======
-    "pytest-reana>=0.7.2",
->>>>>>> df57cecf
 ]
 
 extras_require = {
